--- conflicted
+++ resolved
@@ -1,46 +1,43 @@
 # AI-Powered College Recommendation System for JEE Main Students
 
-A comprehensive machine learning application that analyzes historical admission data and Value for Money (VFM) metrics to provide personalized college and branch recommendations for Indian engineering students.
+![Python](https://img.shields.io/badge/Python-3.10-blue)
+![License](https://img.shields.io/badge/License-MIT-green)
+
+---
+
+## Project Overview
+This is a sophisticated AI-powered college recommendation system for Indian engineering admissions. It uses JEE Main ranks and Value for Money (VFM) analysis to suggest colleges and branches to students. The project consists of three interconnected Python modules that create a complete data pipeline and user interface.
+
+The system demonstrates advanced Python programming skills including data processing, fuzzy string matching, regex-based branch extraction, machine learning, and GUI development using Tkinter.
 
 ---
 
 ## Features
-
-- Multi-dataset processing for college admission data  
-- Fuzzy string matching to handle inconsistencies in college names  
-- Branch extraction using regex for 15+ engineering disciplines  
-- Dynamic admission probability calculation based on JEE Main rank and category  
-- Modern dark-themed Tkinter GUI  
-- Value for Money (VFM) score integration with star ratings  
-- JSON-based model persistence for easy reuse  
+- Multi-dataset processing with Excel/CSV files
+- Fuzzy matching of college names across datasets
+- Branch extraction from program names (15+ engineering disciplines)
+- Dynamic admission probability calculation based on JEE rank
+- Modern dark-themed GUI with VFM score integration
+- Demo GIF to showcase functionality
 
 ---
-
 
 ## Screenshots
 
 ### Main UI
-![Main UI](screenshots/Screenshot%202025-09-26%20110902.png)
+![Main UI](screenshots/main_ui.png)
 
 ### Data Set Selector
-![Data Set Selector](screenshots/Screenshot%202025-09-26%20110817.png)
+![Data Set Selector](screenshots/data_selector.png)
 
-## Demo
-
-<<<<<<< HEAD
-![Demo](screenshots/demo.gif)
-
-=======
 ## Demo
 
 ![Demo](screenshots/demo.gif)
 
-
->>>>>>> 27f8863f
+---
 
 ## Installation
 
 1. Clone the repository:
 ```bash
-git clone https://github.com/lokeshpolkam/college-recommendation-system.git
-cd college-recommendation-system+git clone https://github.com/lokeshpolkam/college-recommendation-system.git